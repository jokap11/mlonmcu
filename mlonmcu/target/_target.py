# This file is part of MLonMCU.
# See https://github.com/tum-ei-eda/mlonmcu.git for further info.
#
# Licensed under the Apache License, Version 2.0 (the "License");
# you may not use this file except in compliance with the License.
# You may obtain a copy of the License at
#
#     http://www.apache.org/licenses/LICENSE-2.0
#
# Unless required by applicable law or agreed to in writing, software
# distributed under the License is distributed on an "AS IS" BASIS,
# WITHOUT WARRANTIES OR CONDITIONS OF ANY KIND, either express or implied.
# See the License for the specific language governing permissions and
# limitations under the License.
#
<<<<<<< HEAD
from .riscv import EtissPulpinoTarget, SpikeTarget, OVPSimTarget, RiscvQemuTarget, GvsocPulpTarget, EtissTarget
=======
from .riscv import EtissPulpinoTarget, SpikeTarget, OVPSimTarget, RiscvQemuTarget, GvsocPulpTarget, AraTarget
>>>>>>> 2b6e668b
from .arm import Corstone300Target
from .host_x86 import HostX86Target

TARGET_REGISTRY = {}


def register_target(target_name, t, override=False):
    global TARGET_REGISTRY

    if target_name in TARGET_REGISTRY and not override:
        raise RuntimeError(f"Target {target_name} is already registered")
    TARGET_REGISTRY[target_name] = t


def get_targets():
    return TARGET_REGISTRY


register_target("etiss_pulpino", EtissPulpinoTarget)
register_target("etiss", EtissTarget)
register_target("host_x86", HostX86Target)
register_target("corstone300", Corstone300Target)
register_target("spike", SpikeTarget)
register_target("ovpsim", OVPSimTarget)
register_target("riscv_qemu", RiscvQemuTarget)
register_target("gvsoc_pulp", GvsocPulpTarget)
register_target("ara", AraTarget)<|MERGE_RESOLUTION|>--- conflicted
+++ resolved
@@ -13,11 +13,7 @@
 # See the License for the specific language governing permissions and
 # limitations under the License.
 #
-<<<<<<< HEAD
-from .riscv import EtissPulpinoTarget, SpikeTarget, OVPSimTarget, RiscvQemuTarget, GvsocPulpTarget, EtissTarget
-=======
-from .riscv import EtissPulpinoTarget, SpikeTarget, OVPSimTarget, RiscvQemuTarget, GvsocPulpTarget, AraTarget
->>>>>>> 2b6e668b
+from .riscv import EtissPulpinoTarget, SpikeTarget, OVPSimTarget, RiscvQemuTarget, GvsocPulpTarget, EtissTarget, AraTarget
 from .arm import Corstone300Target
 from .host_x86 import HostX86Target
 
