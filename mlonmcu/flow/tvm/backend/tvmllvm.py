#
# Copyright (c) 2022 TUM Department of Electrical and Computer Engineering.
#
# This file is part of MLonMCU.
# See https://github.com/tum-ei-eda/mlonmcu.git for further info.
#
# Licensed under the Apache License, Version 2.0 (the "License");
# you may not use this file except in compliance with the License.
# You may obtain a copy of the License at
#
#     http://www.apache.org/licenses/LICENSE-2.0
#
# Unless required by applicable law or agreed to in writing, software
# distributed under the License is distributed on an "AS IS" BASIS,
# WITHOUT WARRANTIES OR CONDITIONS OF ANY KIND, either express or implied.
# See the License for the specific language governing permissions and
# limitations under the License.
#
import sys
from pathlib import Path
from typing import Tuple

from .backend import TVMBackend
from mlonmcu.config import str2bool
from mlonmcu.flow.backend import main
from .wrapper import generate_tvmrt_wrapper, generate_wrapper_header
from mlonmcu.artifact import Artifact, ArtifactFormat, lookup_artifacts
from .tvmc_utils import get_tvmrt_tvmc_args
from .model_info import get_relay_model_info


# Warning: This is only ment to be used with the TvmPlatform!


class TVMLLVMBackend(TVMBackend):
    FEATURES = {
        *TVMBackend.FEATURES,
        "debug_arena",
    }

    DEFAULTS = {
        **TVMBackend.DEFAULTS,
        "arena_size": 2**20,  # Can not be detemined automatically (Very large)
        "debug_arena": False,
    }

    name = "tvmllvm"

    def __init__(self, runtime="crt", fmt="mlf", system_lib=True, features=None, config=None):
        super().__init__(
            target="llvm",
            executor="graph",
            runtime=runtime,
            fmt=fmt,
            system_lib=system_lib,
            features=features,
            config=config,
        )

<<<<<<< HEAD
    @property
    def arena_size(self):
        size = self.config["arena_size"]
        return int(size) if size else None

    @property
    def debug_arena(self):
        value = self.config["debug_arena"]
        return str2bool(value) if not isinstance(value, (bool, int)) else value

    def get_tvmc_compile_args(self, out, dump=None):
        return super().get_tvmc_compile_args(out, dump=dump) + get_tvmrt_tvmc_args(
            self.runtime, system_lib=self.system_lib
        )
=======
    def get_tvmc_compile_args(self, out, dump=None):
        return super().get_tvmc_compile_args(out, dump=dump) + get_tvmrt_tvmc_args(self.runtime)
>>>>>>> 0bb34bce

    def get_graph_and_params_from_mlf(self, path):
        graph = None
        # with open(Path(path) / "executor-config" / "graph" / "graph.json", "r") as handle:
        with open(Path(path) / "executor-config" / "graph" / "default.graph", "r") as handle:
            graph = handle.read()
        params = None
        with open(Path(path) / "parameters" / "default.params", "rb") as handle:
            params = handle.read()

        return graph, params

<<<<<<< HEAD
    def generate(self) -> Tuple[dict, dict]:
        artifacts, metrics = super().generate()
        assert len(artifacts) == 1 and "default" in artifacts
        artifacts = artifacts["default"]
        assert len(metrics) == 1 and "default" in metrics
        metrics = metrics["default"]
        if self.generate_wrapper:
            workspace_size = self.arena_size
            assert workspace_size >= 0
            graph_artifact = lookup_artifacts(artifacts, f"{self.prefix}.graph")[0]
            graph = graph_artifact.content
            params_artifact = lookup_artifacts(artifacts, f"{self.prefix}.params")[0]
            params = params_artifact.raw
            if not self.model_info:
                relay_artifact = lookup_artifacts(artifacts, f"{self.prefix}.relay")[0]
                self.model_info = get_relay_model_info(relay_artifact.content)
            wrapper_src = generate_tvmrt_wrapper(
                graph, params, self.model_info, workspace_size, debug_arena=self.debug_arena
            )
            artifacts.append(Artifact("rt_wrapper.c", content=wrapper_src, fmt=ArtifactFormat.SOURCE))
            header_src = generate_wrapper_header()
            artifacts.append(Artifact("tvm_wrapper.h", content=header_src, fmt=ArtifactFormat.SOURCE))
            metrics.add("Workspace Size [B]", workspace_size, True)
        return {"default": artifacts}, {"default": metrics}
=======
    def generate(self, verbose=False) -> Tuple[dict, dict]:
        artifacts = []
        assert self.model is not None

        full = False  # Required due to bug in TVM
        dump = ["ll", "relay"] if full else []
        if self.generate_wrapper and (not self.model_info or self.refresh_model_info) and "relay" not in dump:
            dump.append("relay")
        with tempfile.TemporaryDirectory() as temp_dir:
            out_path = Path(temp_dir) / f"{self.prefix}.tar"
            out = self.invoke_tvmc_compile(out_path, dump=dump)
            tar_dir = Path(temp_dir) / self.prefix
            tarfile.open(out_path).extractall(tar_dir)

            with open(out_path, "rb") as handle:
                mlf_data = handle.read()
                artifacts.append(
                    Artifact(
                        f"{self.prefix}.tar",
                        raw=mlf_data,
                        fmt=ArtifactFormat.SHARED_OBJECT if self.fmt == "so" else ArtifactFormat.MLF,
                        archive=True,
                    )
                )
            if "c" in dump:
                with open(str(out_path) + ".c", "r") as handle:
                    mod_src = handle.read()
                    artifacts.append(
                        Artifact(
                            f"{self.prefix}.c",
                            content=mod_src,
                            fmt=ArtifactFormat.SOURCE,
                            optional=True,
                        )
                    )
            if "relay" in dump:
                with open(str(out_path) + ".relay", "r") as handle:
                    mod_txt = handle.read()
                    artifacts.append(
                        Artifact(
                            f"{self.prefix}.relay",
                            content=mod_txt,
                            fmt=ArtifactFormat.TEXT,
                            optional=True,
                        )
                    )

            stdout_artifact = Artifact(
                "tvmc_compile_out.log", content=out, fmt=ArtifactFormat.TEXT
            )  # TODO: rename to tvmllvm_out.log?
            if self.generate_wrapper:
                workspace_size = 2**20
                assert workspace_size >= 0
                graph, params = self.get_graph_and_params_from_mlf(tar_dir)
                if (not self.model_info) or self.refresh_model_info:
                    try:
                        self.model_info = get_relay_model_info(mod_txt)
                    except Exception:
                        assert self.model_info is not None, "Model info missing!"
                wrapper_src = generate_tvmrt_wrapper(graph, params, self.model_info, workspace_size, debug_arena=False)
                artifacts.append(Artifact("rt_wrapper.c", content=wrapper_src, fmt=ArtifactFormat.SOURCE))
                header_src = generate_wrapper_header()
                artifacts.append(Artifact("tvm_wrapper.h", content=header_src, fmt=ArtifactFormat.SOURCE))
            artifacts.append(stdout_artifact)
        return {"default": artifacts}, {}
>>>>>>> 0bb34bce


if __name__ == "__main__":
    sys.exit(
        main(
            TVMLLVMBackend,
            args=sys.argv[1:],
        )
    )  # pragma: no cover<|MERGE_RESOLUTION|>--- conflicted
+++ resolved
@@ -57,7 +57,6 @@
             config=config,
         )
 
-<<<<<<< HEAD
     @property
     def arena_size(self):
         size = self.config["arena_size"]
@@ -72,10 +71,6 @@
         return super().get_tvmc_compile_args(out, dump=dump) + get_tvmrt_tvmc_args(
             self.runtime, system_lib=self.system_lib
         )
-=======
-    def get_tvmc_compile_args(self, out, dump=None):
-        return super().get_tvmc_compile_args(out, dump=dump) + get_tvmrt_tvmc_args(self.runtime)
->>>>>>> 0bb34bce
 
     def get_graph_and_params_from_mlf(self, path):
         graph = None
@@ -88,7 +83,6 @@
 
         return graph, params
 
-<<<<<<< HEAD
     def generate(self) -> Tuple[dict, dict]:
         artifacts, metrics = super().generate()
         assert len(artifacts) == 1 and "default" in artifacts
@@ -102,9 +96,12 @@
             graph = graph_artifact.content
             params_artifact = lookup_artifacts(artifacts, f"{self.prefix}.params")[0]
             params = params_artifact.raw
-            if not self.model_info:
-                relay_artifact = lookup_artifacts(artifacts, f"{self.prefix}.relay")[0]
-                self.model_info = get_relay_model_info(relay_artifact.content)
+            if (not self.model_info) or self.refresh_model_info:
+                try:
+                    relay_artifact = lookup_artifacts(artifacts, f"{self.prefix}.relay")[0]
+                    self.model_info = get_relay_model_info(relay_artifact.content)
+                except Exception:
+                    assert self.model_info is not None, "Model info missing!"
             wrapper_src = generate_tvmrt_wrapper(
                 graph, params, self.model_info, workspace_size, debug_arena=self.debug_arena
             )
@@ -113,73 +110,6 @@
             artifacts.append(Artifact("tvm_wrapper.h", content=header_src, fmt=ArtifactFormat.SOURCE))
             metrics.add("Workspace Size [B]", workspace_size, True)
         return {"default": artifacts}, {"default": metrics}
-=======
-    def generate(self, verbose=False) -> Tuple[dict, dict]:
-        artifacts = []
-        assert self.model is not None
-
-        full = False  # Required due to bug in TVM
-        dump = ["ll", "relay"] if full else []
-        if self.generate_wrapper and (not self.model_info or self.refresh_model_info) and "relay" not in dump:
-            dump.append("relay")
-        with tempfile.TemporaryDirectory() as temp_dir:
-            out_path = Path(temp_dir) / f"{self.prefix}.tar"
-            out = self.invoke_tvmc_compile(out_path, dump=dump)
-            tar_dir = Path(temp_dir) / self.prefix
-            tarfile.open(out_path).extractall(tar_dir)
-
-            with open(out_path, "rb") as handle:
-                mlf_data = handle.read()
-                artifacts.append(
-                    Artifact(
-                        f"{self.prefix}.tar",
-                        raw=mlf_data,
-                        fmt=ArtifactFormat.SHARED_OBJECT if self.fmt == "so" else ArtifactFormat.MLF,
-                        archive=True,
-                    )
-                )
-            if "c" in dump:
-                with open(str(out_path) + ".c", "r") as handle:
-                    mod_src = handle.read()
-                    artifacts.append(
-                        Artifact(
-                            f"{self.prefix}.c",
-                            content=mod_src,
-                            fmt=ArtifactFormat.SOURCE,
-                            optional=True,
-                        )
-                    )
-            if "relay" in dump:
-                with open(str(out_path) + ".relay", "r") as handle:
-                    mod_txt = handle.read()
-                    artifacts.append(
-                        Artifact(
-                            f"{self.prefix}.relay",
-                            content=mod_txt,
-                            fmt=ArtifactFormat.TEXT,
-                            optional=True,
-                        )
-                    )
-
-            stdout_artifact = Artifact(
-                "tvmc_compile_out.log", content=out, fmt=ArtifactFormat.TEXT
-            )  # TODO: rename to tvmllvm_out.log?
-            if self.generate_wrapper:
-                workspace_size = 2**20
-                assert workspace_size >= 0
-                graph, params = self.get_graph_and_params_from_mlf(tar_dir)
-                if (not self.model_info) or self.refresh_model_info:
-                    try:
-                        self.model_info = get_relay_model_info(mod_txt)
-                    except Exception:
-                        assert self.model_info is not None, "Model info missing!"
-                wrapper_src = generate_tvmrt_wrapper(graph, params, self.model_info, workspace_size, debug_arena=False)
-                artifacts.append(Artifact("rt_wrapper.c", content=wrapper_src, fmt=ArtifactFormat.SOURCE))
-                header_src = generate_wrapper_header()
-                artifacts.append(Artifact("tvm_wrapper.h", content=header_src, fmt=ArtifactFormat.SOURCE))
-            artifacts.append(stdout_artifact)
-        return {"default": artifacts}, {}
->>>>>>> 0bb34bce
 
 
 if __name__ == "__main__":
