--- conflicted
+++ resolved
@@ -40,12 +40,9 @@
 from .pulp import *  # noqa: F401, F403
 from .ara import *  # noqa: F401, F403
 from .verilator import *  # noqa: F401, F403
-<<<<<<< HEAD
 from .ovpsim import *  # noqa: F401, F403
 from .vicuna import *  # noqa: F401, F403
 from .benchmarks import *  # noqa: F401, F403
 from .srecord import *  # noqa: F401, F403
-=======
 from .layergen import *  # noqa: F401, F403
-from .dtc import *  # noqa: F401, F403
->>>>>>> c317af11
+from .dtc import *  # noqa: F401, F403