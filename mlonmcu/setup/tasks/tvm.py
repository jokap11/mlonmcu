#
# Copyright (c) 2022 TUM Department of Electrical and Computer Engineering.
#
# This file is part of MLonMCU.
# See https://github.com/tum-ei-eda/mlonmcu.git for further info.
#
# Licensed under the Apache License, Version 2.0 (the "License");
# you may not use this file except in compliance with the License.
# You may obtain a copy of the License at
#
#     http://www.apache.org/licenses/LICENSE-2.0
#
# Unless required by applicable law or agreed to in writing, software
# distributed under the License is distributed on an "AS IS" BASIS,
# WITHOUT WARRANTIES OR CONDITIONS OF ANY KIND, either express or implied.
# See the License for the specific language governing permissions and
# limitations under the License.
#
"""Definition of tasks used to dynamically install MLonMCU dependencies"""

import multiprocessing
from pathlib import Path

from mlonmcu.setup.task import TaskType
from mlonmcu.context.context import MlonMcuContext
from mlonmcu.setup import utils
from mlonmcu.logging import get_logger

from .common import get_task_factory

logger = get_logger()

Tasks = get_task_factory()


def requires_patch(context: MlonMcuContext):
    return context.environment.has_feature("disable_legalize")

def _validate_tvm(context: MlonMcuContext, params=None):
    # user_vars = context.environment.vars
    patch = bool(params.get("patch", False))
    if patch:
        if not requires_patch(context):
            return False
    return context.environment.has_framework("tvm")


def _validate_tvm_clone(context: MlonMcuContext, params=None):
    user_vars = context.environment.vars
    tvm_src_dir = user_vars.get("tvm.src_dir", None)
    if tvm_src_dir:
        return False
    return _validate_tvm(context, params=params)


def _validate_tvm_build(context: MlonMcuContext, params=None):
    user_vars = context.environment.vars
    use_tlcpack = user_vars.get("tvm.use_tlcpack", False)
    debug_build = user_vars.get("tvm.debug_build", False)
    release_build = user_vars.get("tvm.release_build", True)
    patch = bool(params.get("patch", False))
<<<<<<< HEAD
=======
    dbg = bool(params.get("dbg", False))
>>>>>>> 8d0bc0a0
    # There is not good reason to build without cmsisnn
    # cmsisnn = bool(params.get("cmsisnn", False))
    # if cmsisnn:
    #     if not (context.environment.has_feature("cmsisnnbyoc") or context.environment.has_feature("muriscvnnbyoc")):
    #         return False
    if patch:
        if not requires_patch(context):
            return False
    if use_tlcpack:
        assert not requires_patch(context)
        return False
    if dbg:
        assert not use_tlcpack
        if not debug_build:
            return False
    else:
        if not release_build:
            return False
    tvm_install_dir = user_vars.get("tvm.install_dir", None)
    if tvm_install_dir:
        return False

    return context.environment.has_framework("tvm")


def _validate_tvm_install(context: MlonMcuContext, params=None):
    return False


@Tasks.provides(["tvm.src_dir", "tvm.configs_dir", "tvm.pythonpath"])
@Tasks.optional(["tvm_extensions.src_dir"])
@Tasks.param("patch", [False, True])  # This is just a temporary workaround until the patch is hopefully upstreamed
@Tasks.validate(_validate_tvm_clone)
@Tasks.register(category=TaskType.FRAMEWORK)
def clone_tvm(context: MlonMcuContext, params=None, rebuild=False, verbose=False, threads=multiprocessing.cpu_count()):
    """Clone the TVM repository."""
    if not params:
        params = {}
    patch = params["patch"]
    flags = utils.makeFlags((patch, "patch"))
    tvmName = utils.makeDirName("tvm", flags=flags)
    tvmSrcDir = context.environment.paths["deps"].path / "src" / tvmName
    tvmPythonPath = tvmSrcDir / "python"
    if rebuild or not utils.is_populated(tvmSrcDir):
        tvmRepo = context.environment.repos["tvm"]
        utils.clone_wrapper(tvmRepo, tvmSrcDir, refresh=rebuild)
        if patch:
            extSrcDir = context.cache["tvm_extensions.src_dir"]
            patchFile = extSrcDir / "tvmc_diff.patch"
            utils.apply(tvmSrcDir, patchFile)

    context.cache["tvm.src_dir", flags] = tvmSrcDir
    context.cache["tvm.configs_dir", flags] = tvmSrcDir / "configs"
    context.cache["tvm.pythonpath", flags] = tvmPythonPath


@Tasks.needs(["tvm.src_dir", "llvm.install_dir"])
@Tasks.provides(["tvm.build_dir", "tvm.lib"])
<<<<<<< HEAD
@Tasks.param("dbg", False)
=======
@Tasks.param("dbg", [False, True])
>>>>>>> 8d0bc0a0
@Tasks.param("cmsisnn", [True])  # There is no good reason to build without cmsisnn
@Tasks.validate(_validate_tvm_build)
@Tasks.register(category=TaskType.FRAMEWORK)
def build_tvm(context: MlonMcuContext, params=None, rebuild=False, verbose=False, threads=multiprocessing.cpu_count()):
    """Build the TVM framework."""
    if not params:
        params = {}
<<<<<<< HEAD
    # flags = utils.makeFlags((params["dbg"], "dbg"), (params["cmsisnn"], "cmsisnn"))
=======
    flags_ = utils.makeFlags((params["dbg"], "dbg"), (params["cmsisnn"], "cmsisnn"))
>>>>>>> 8d0bc0a0
    flags = utils.makeFlags((params["dbg"], "dbg"))
    dbg = bool(params["dbg"])
    cmsisnn = bool(params["cmsisnn"])
    # FIXME: Try to use TVM dir outside of src dir to allow multiple versions/dbg etc!
    # This should help: TVM_LIBRARY_PATH -> tvm.build_dir
    tvmName = utils.makeDirName("tvm", flags=flags)
    tvmSrcDir = context.lookup("tvm.src_dir", ())  # params["patch"] does not affect the build
    tvmBuildDir = context.environment.paths["deps"].path / "build" / tvmName
    tvmInstallDir = context.environment.paths["deps"].path / "install" / tvmName
    tvmLib = tvmBuildDir / "libtvm.so"
    user_vars = context.environment.vars
    if rebuild or not utils.is_populated(tvmBuildDir) or not tvmLib.is_file():
        ninja = False
        if "tvm.make_tool" in user_vars:
            if user_vars["tvm.make_tool"] == "ninja":
                ninja = True
        utils.mkdirs(tvmBuildDir)
        cfgFileSrc = Path(tvmSrcDir) / "cmake" / "config.cmake"
        cfgFile = tvmBuildDir / "config.cmake"
        llvmConfig = str(Path(context.cache["llvm.install_dir"]) / "bin" / "llvm-config")
        llvmConfigEscaped = str(llvmConfig).replace("/", "\\/")
        utils.copy(cfgFileSrc, cfgFile)
        utils.exec(
            "sed",
            "-i",
            "--",
            r"s/USE_MICRO OFF/USE_MICRO ON/g",
            str(cfgFile),
        )
        utils.exec(
            "sed",
            "-i",
            "--",
            r"s/USE_MICRO_STANDALONE_RUNTIME OFF/USE_MICRO_STANDALONE_RUNTIME ON/g",
            str(cfgFile),
        )
        utils.exec(
            "sed",
            "-i",
            "--",
            r"s/USE_LLVM \(OFF\|ON\)/USE_LLVM " + llvmConfigEscaped + "/g",
            str(cfgFile),
        )
        utils.exec(
            "sed",
            "-i",
            "--",
            r"s/USE_UMA OFF/USE_UMA ON/g",
            str(cfgFile),
        )
        if cmsisnn:
            utils.exec(
                "sed",
                "-i",
                "--",
                r"s/USE_CMSISNN \(OFF\|ON\)/USE_CMSISNN ON/g",
                str(cfgFile),
            )

        utils.cmake(
            tvmSrcDir,
            "-DCMAKE_INSTALL_PREFIX=" + str(tvmInstallDir),
            cwd=tvmBuildDir,
            debug=dbg,
            use_ninja=ninja,
            live=verbose,
        )
        utils.make(cwd=tvmBuildDir, threads=threads, use_ninja=ninja, live=verbose)
    context.cache["tvm.build_dir", flags] = tvmBuildDir
    context.cache["tvm.build_dir", flags_] = tvmBuildDir
    context.cache["tvm.install_dir", flags] = tvmInstallDir
    context.cache["tvm.install_dir", flags_] = tvmInstallDir
    context.cache["tvm.lib", flags] = tvmLib
    context.cache["tvm.lib", flags_] = tvmLib


@Tasks.needs(["tvm.build_dir"])
@Tasks.provides(["tvm.install_dir"])
@Tasks.param("dbg", [False, True])
@Tasks.validate(_validate_tvm_install)
@Tasks.register(category=TaskType.FRAMEWORK)
def install_tvm(
    context: MlonMcuContext, params=None, rebuild=False, verbose=False, threads=multiprocessing.cpu_count()
):
    """Install TVM."""
    if not params:
        params = {}
    user_vars = context.environment.vars
    if "tvm.install_dir" in user_vars:
        return False
    flags = utils.makeFlags((params["dbg"], "dbg"))
    # tvmName = utils.makeDirName("tvm", flags=flags)
    # tvmSrcDir = context.cache["tvm.src_dir", ()]
    tvmBuildDir = context.cache["tvm.build_dir", flags]
    tvmInstallDir = context.cache["tvm.install_dir", flags]
    if rebuild or not utils.is_populated(tvmInstallDir):
        utils.make("install", cwd=tvmBuildDir, threads=threads, live=verbose)
    context.cache["tvm.install_dir", flags] = tvmInstallDir


def _validate_tvm_extensions(context: MlonMcuContext, params=None):
    return _validate_tvm_build(context, params=params) and requires_patch(context)


@Tasks.provides(["tvm_extensions.src_dir", "tvm_extensions.wrapper"])
@Tasks.validate(_validate_tvm_extensions)
@Tasks.register(category=TaskType.FEATURE)
def clone_tvm_extensions(
    context: MlonMcuContext, params=None, rebuild=False, verbose=False, threads=multiprocessing.cpu_count()
):
    """Clone the TVM extensions repository."""
    extName = utils.makeDirName("tvm_extensions")
    extSrcDir = context.environment.paths["deps"].path / "src" / extName
    extWrapper = extSrcDir / "tvmc_wrapper.py"
    if rebuild or not utils.is_populated(extSrcDir):
        extRepo = context.environment.repos["tvm_extensions"]
        utils.clone_wrapper(extRepo, extSrcDir, refresh=rebuild)
    context.cache["tvm_extensions.src_dir"] = extSrcDir
    context.cache["tvm_extensions.wrapper"] = extWrapper<|MERGE_RESOLUTION|>--- conflicted
+++ resolved
@@ -59,10 +59,7 @@
     debug_build = user_vars.get("tvm.debug_build", False)
     release_build = user_vars.get("tvm.release_build", True)
     patch = bool(params.get("patch", False))
-<<<<<<< HEAD
-=======
     dbg = bool(params.get("dbg", False))
->>>>>>> 8d0bc0a0
     # There is not good reason to build without cmsisnn
     # cmsisnn = bool(params.get("cmsisnn", False))
     # if cmsisnn:
@@ -121,11 +118,7 @@
 
 @Tasks.needs(["tvm.src_dir", "llvm.install_dir"])
 @Tasks.provides(["tvm.build_dir", "tvm.lib"])
-<<<<<<< HEAD
-@Tasks.param("dbg", False)
-=======
 @Tasks.param("dbg", [False, True])
->>>>>>> 8d0bc0a0
 @Tasks.param("cmsisnn", [True])  # There is no good reason to build without cmsisnn
 @Tasks.validate(_validate_tvm_build)
 @Tasks.register(category=TaskType.FRAMEWORK)
@@ -133,11 +126,7 @@
     """Build the TVM framework."""
     if not params:
         params = {}
-<<<<<<< HEAD
-    # flags = utils.makeFlags((params["dbg"], "dbg"), (params["cmsisnn"], "cmsisnn"))
-=======
     flags_ = utils.makeFlags((params["dbg"], "dbg"), (params["cmsisnn"], "cmsisnn"))
->>>>>>> 8d0bc0a0
     flags = utils.makeFlags((params["dbg"], "dbg"))
     dbg = bool(params["dbg"])
     cmsisnn = bool(params["cmsisnn"])
