--- conflicted
+++ resolved
@@ -297,11 +297,7 @@
         ext = self.input_formats[0].extension
         with open(path, "rb") as handle:  # TODO: is an onnx model raw data or text?
             raw = handle.read()
-<<<<<<< HEAD
             artifacts.append(Artifact(f"{name}.{ext}", raw=raw, fmt=ArtifactFormat.RAW, flags=["model"]))
-=======
-            artifacts.append(Artifact(f"{name}.{ext}", raw=raw, fmt=ArtifactFormat.RAW), flags=["model"])
->>>>>>> c317af11
         return artifacts
 
 
@@ -356,11 +352,7 @@
         ext = self.input_formats[0].extension
         with open(path, "rb") as handle:
             raw = handle.read()
-<<<<<<< HEAD
             artifacts.append(Artifact(f"{name}.{ext}", raw=raw, fmt=ArtifactFormat.RAW, flags=["model"]))
-=======
-            artifacts.append(Artifact(f"{name}.{ext}", raw=raw, fmt=ArtifactFormat.RAW), flags=["model"])
->>>>>>> c317af11
 
         if not self.visualize_enable:
             assert len(self.output_formats) == 1
@@ -490,11 +482,7 @@
         ext = self.input_formats[0].extension
         with open(path, "rb") as handle:  # TODO: is an onnx model raw data or text?
             raw = handle.read()
-<<<<<<< HEAD
             artifacts.append(Artifact(f"{name}.{ext}", raw=raw, fmt=ArtifactFormat.RAW, flags=["model"]))
-=======
-            artifacts.append(Artifact(f"{name}.{ext}", raw=raw, fmt=ArtifactFormat.RAW), flags=["model"])
->>>>>>> c317af11
 
         if not self.visualize_graph:
             assert len(self.output_formats) == 1
@@ -664,7 +652,6 @@
             fmt=ArtifactFormat.RAW,
             flags=["model"],
             optional=self.use_packed,
-            flags=["model"],
         )
         packed_artifact = Artifact(
             f"{name}.tflm",
@@ -1087,7 +1074,6 @@
             config=config,
         )
 
-<<<<<<< HEAD
     @property
     def supported_names(self):
         return [
@@ -1145,30 +1131,11 @@
         super().__init__(
             "mibench",
             ModelFormats.NONE,
-=======
-
-class LayerGenFrontend(Frontend):
-    FEATURES = Frontend.FEATURES
-
-    DEFAULTS = {
-        **Frontend.DEFAULTS,
-        "fmt": "tflite",  # TODO: relay
-    }
-
-    REQUIRED = Frontend.REQUIRED + ["layergen.exe"]
-
-    def __init__(self, features=None, config=None):
-        super().__init__(
-            "layergen",
-            input_formats=[ModelFormats.TEXT],
-            output_formats=[ModelFormats.TFLITE, ModelFormats.RELAY],
->>>>>>> c317af11
-            features=features,
-            config=config,
-        )
-
-    @property
-<<<<<<< HEAD
+            features=features,
+            config=config,
+        )
+
+    @property
     def supported_names(self):
         # TODO: automatic lookup
         return [
@@ -1212,7 +1179,28 @@
             ret["MIBENCH_DIR"] = Path(self.config["mibench.src_dir"])
 
         return ret
-=======
+
+
+class LayerGenFrontend(Frontend):
+    FEATURES = Frontend.FEATURES
+
+    DEFAULTS = {
+        **Frontend.DEFAULTS,
+        "fmt": "tflite",  # TODO: relay
+    }
+
+    REQUIRED = Frontend.REQUIRED | {"layergen.exe"}
+
+    def __init__(self, features=None, config=None):
+        super().__init__(
+            "layergen",
+            input_formats=[ModelFormats.TEXT],
+            output_formats=[ModelFormats.TFLITE, ModelFormats.RELAY],
+            features=features,
+            config=config,
+        )
+
+    @property
     def fmt(self):
         value = self.config["fmt"]
         value = value.upper()
@@ -1291,5 +1279,4 @@
             raw = helper(lines[0])
             artifact = Artifact(f"{name}.{ext}", raw=raw, fmt=ArtifactFormat.RAW, flags=["model"])
             artifacts[name] = [artifact]
-        return artifacts, {}
->>>>>>> c317af11
+        return artifacts, {}