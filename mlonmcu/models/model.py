#
# Copyright (c) 2022 TUM Department of Electrical and Computer Engineering.
#
# This file is part of MLonMCU.
# See https://github.com/tum-ei-eda/mlonmcu.git for further info.
#
# Licensed under the Apache License, Version 2.0 (the "License");
# you may not use this file except in compliance with the License.
# You may obtain a copy of the License at
#
#     http://www.apache.org/licenses/LICENSE-2.0
#
# Unless required by applicable law or agreed to in writing, software
# distributed under the License is distributed on an "AS IS" BASIS,
# WITHOUT WARRANTIES OR CONDITIONS OF ANY KIND, either express or implied.
# See the License for the specific language governing permissions and
# limitations under the License.
#
import re
from enum import Enum
from pathlib import Path
from collections import namedtuple

from mlonmcu.config import filter_config

from .metadata import parse_metadata

ModelFormat = namedtuple("ModelFormat", ["value", "extensions"])


class ModelFormats(Enum):
    @property
    def extensions(self):
        return self.value.extensions

    @property
    def extension(self):
        return self.value.extensions[0]

    @classmethod
    def from_extension(cls, ext):
        for fmt in cls:
            if ext in fmt.extensions:
                return fmt
        return None

    NONE = ModelFormat(0, [])
    TFLITE = ModelFormat(1, ["tflite"])
    PACKED = ModelFormat(2, ["tflm"])
    IPYNB = ModelFormat(3, ["ipynb"])
    ONNX = ModelFormat(4, ["onnx"])
    RELAY = ModelFormat(5, ["relay"])
    PB = ModelFormat(6, ["pb"])
    PADDLE = ModelFormat(7, ["pdmodel"])


def parse_metadata_from_path(path):
    if Path(path).is_file():
        metadata = parse_metadata(path)
        return metadata
    return None


def parse_shape_string(inputs_string):
    """Parse an input shape dictionary string to a usable dictionary.

    Taken from: https://github.com/apache/tvm/blob/main/python/tvm/driver/tvmc/shape_parser.py

    Parameters
    ----------
    inputs_string: str
        A string of the form "input_name:[dim1,dim2,...,dimn] input_name2:[dim1,dim2]" that
        indicates the desired shape for specific model inputs. Colons, forward slashes and dots
        within input_names are supported. Spaces are supported inside of dimension arrays.
    Returns
    -------
    shape_dict: dict
        A dictionary mapping input names to their shape for use in relay frontend converters.
    """

    # Create a regex pattern that extracts each separate input mapping.
    # We want to be able to handle:
    # * Spaces inside arrays
    # * forward slashes inside names (but not at the beginning or end)
    # * colons inside names (but not at the beginning or end)
    # * dots inside names
    pattern = r"(?:\w+\/)?[:\w.]+\:\s*\[\-?\d+(?:\,\s*\-?\d+)*\]"
    input_mappings = re.findall(pattern, inputs_string)
    assert input_mappings
    shape_dict = {}
    for mapping in input_mappings:
        # Remove whitespace.
        mapping = mapping.replace(" ", "")
        # Split mapping into name and shape.
        name, shape_string = mapping.rsplit(":", 1)
        # Convert shape string into a list of integers or Anys if negative.
        shape = [int(x) for x in shape_string.strip("][").split(",")]
        # Add parsed mapping to shape dictionary.
        shape_dict[name] = shape

    return shape_dict


def parse_type_string(inputs_string):
<<<<<<< HEAD
=======

>>>>>>> fac98e85
    pattern = r"(?:\w+\/)?[:\w.]+\:\s*\-?\w+(?:\s*\-?\w+)*"
    input_mappings = re.findall(pattern, inputs_string)
    assert input_mappings
    type_dict = {}
    for mapping in input_mappings:
        # Remove whitespace.
        mapping = mapping.replace(" ", "")
        # Split mapping into name and type.
        name, type_string = mapping.rsplit(":", 1)
        type_dict[name] = type_string

    return type_dict

<<<<<<< HEAD

=======
>>>>>>> fac98e85
class Model:
    DEFAULTS = {
        "metadata_path": "definition.yml",
        "input_shapes": None,
        "output_shapes": None,
        "input_types": None,
        "output_types": None,
        "support_path": "support",
        "inputs_path": "input",
        "outputs_path": "output",
    }

    def __init__(self, name, paths, config=None, alt=None, formats=ModelFormats.TFLITE):
        self.name = name
        self.paths = paths
        if not isinstance(self.paths, list):
            self.paths = [self.path]
        self.alt = alt
        self.formats = formats
        if not isinstance(self.formats, list):
            self.formats = [formats]
        self.config = filter_config(config if config is not None else {}, self.name, self.DEFAULTS, [], [])
        self.metadata = parse_metadata_from_path(self.metadata_path)

    @property
    def metadata_path(self):
        return self.config["metadata_path"]

    @property
    def input_shapes(self):
        temp = self.config["input_shapes"]
        if temp:
            if isinstance(temp, str):
                temp = parse_shape_string(temp)
            else:
                assert isinstance(temp, dict)
        return temp

    @property
    def output_shapes(self):
        temp = self.config["output_shapes"]
        if temp:
            if isinstance(temp, str):
                temp = parse_shape_string(temp)
            else:
                assert isinstance(temp, dict)
        return temp

    @property
    def input_types(self):
        temp = self.config["input_types"]
        if temp:
            if isinstance(temp, str):
                temp = parse_type_string(temp)
            else:
                assert isinstance(temp, dict)
        return temp

    @property
    def output_types(self):
        temp = self.config["output_types"]
        if temp:
            if isinstance(temp, str):
                temp = parse_type_string(temp)
            else:
                assert isinstance(temp, dict)
        return temp

    @property
    def support_path(self):
        return self.config["support_path"]

    @property
    def inputs_path(self):
        # TODO: fall back to metadata
        return self.config["inputs_path"]

    @property
    def outputs_path(self):
        # TODO: fall back to metadata
        return self.config["outputs_path"]

    def __repr__(self):
        if self.alt:
            return f"Model({self.name},alt={self.alt})"
        return f"Model({self.name})"<|MERGE_RESOLUTION|>--- conflicted
+++ resolved
@@ -102,10 +102,7 @@
 
 
 def parse_type_string(inputs_string):
-<<<<<<< HEAD
-=======
-
->>>>>>> fac98e85
+
     pattern = r"(?:\w+\/)?[:\w.]+\:\s*\-?\w+(?:\s*\-?\w+)*"
     input_mappings = re.findall(pattern, inputs_string)
     assert input_mappings
@@ -119,10 +116,7 @@
 
     return type_dict
 
-<<<<<<< HEAD
-
-=======
->>>>>>> fac98e85
+
 class Model:
     DEFAULTS = {
         "metadata_path": "definition.yml",
