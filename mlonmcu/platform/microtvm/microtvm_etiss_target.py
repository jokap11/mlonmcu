#
# Copyright (c) 2022 TUM Department of Electrical and Computer Engineering.
#
# This file is part of MLonMCU.
# See https://github.com/tum-ei-eda/mlonmcu.git for further info.
#
# Licensed under the Apache License, Version 2.0 (the "License");
# you may not use this file except in compliance with the License.
# You may obtain a copy of the License at
#
#     http://www.apache.org/licenses/LICENSE-2.0
#
# Unless required by applicable law or agreed to in writing, software
# distributed under the License is distributed on an "AS IS" BASIS,
# WITHOUT WARRANTIES OR CONDITIONS OF ANY KIND, either express or implied.
# See the License for the specific language governing permissions and
# limitations under the License.
#
from pathlib import Path

from mlonmcu.utils import filter_none
from mlonmcu.config import str2bool
from mlonmcu.target.target import Target
from mlonmcu.target.riscv.util import sort_extensions_canonical, join_extensions
from mlonmcu.feature.features import SUPPORTED_TVM_BACKENDS

from mlonmcu.logging import get_logger

from .microtvm_template_target import TemplateMicroTvmPlatformTarget

logger = get_logger()


class EtissMicroTvmPlatformTarget(TemplateMicroTvmPlatformTarget):
    FEATURES = Target.FEATURES | {"xcorev"}

    DEFAULTS = {
        **Target.DEFAULTS,
        # "project_type": "?",
        "verbose": False,
        "quiet": False,
        "workspace_size_bytes": None,
        "toolchain": "gcc",
        "xlen": 32,
        "extensions": ["i", "m", "c"],  # TODO overwrite extensions elegantly
        "fpu": "double",  # allowed: none, single, double
        "arch": None,
        "abi": None,
        "attr": "",
        "cpu_arch": None,
        "etiss_extra_args": "",
        "enable_xcorevmac": False,
        "enable_xcorevmem": False,
        "enable_xcorevbi": False,
        "enable_xcorevalu": False,
        "enable_xcorevbitmanip": False,
        "enable_xcorevsimd": False,
        "enable_xcorevhwlp": False,
    }
    REQUIRED = Target.REQUIRED | {"microtvm_etiss.src_dir", "riscv_gcc.install_dir", "riscv_gcc.name", "etissvp.script", "llvm.install_dir"}

    def __init__(self, name=None, features=None, config=None):
        super().__init__(name=name, features=features, config=config)
        self.template_path = self.microtvm_etiss_src_dir / "template_project"
        self.option_names = [
            # "extra_files_tar",
            # "project_type",
            "verbose",
            "quiet",
            "workspace_size_bytes",
            # "warning_as_error",
            # "compile_definitions",
            # "config_main_stack_size",
            # "etissvp_script_args",
            # "transport",
        ]

    @property
    def microtvm_etiss_src_dir(self):
        return Path(self.config["microtvm_etiss.src_dir"])

    @property
    def riscv_gcc_install_dir(self):
        return Path(self.config["riscv_gcc.install_dir"])

    @property
    def riscv_gcc_name(self):
        return self.config["riscv_gcc.name"]

    @property
    def etiss_script(self):
        return Path(self.config["etissvp.script"])

    @property
    def etiss_extra_args(self):
        return self.config["etiss_extra_args"]

    @property
    def enable_xcorevmac(self):
        value = self.config["enable_xcorevmac"]
        return str2bool(value) if not isinstance(value, (bool, int)) else value

    @property
    def enable_xcorevmem(self):
        value = self.config["enable_xcorevmem"]
        return str2bool(value) if not isinstance(value, (bool, int)) else value

    @property
    def enable_xcorevbi(self):
        value = self.config["enable_xcorevbi"]
        return str2bool(value) if not isinstance(value, (bool, int)) else value

    @property
    def enable_xcorevalu(self):
        value = self.config["enable_xcorevalu"]
        return str2bool(value) if not isinstance(value, (bool, int)) else value

    @property
    def enable_xcorevbitmanip(self):
        value = self.config["enable_xcorevbitmanip"]
        return str2bool(value) if not isinstance(value, (bool, int)) else value

    @property
    def enable_xcorevsimd(self):
        value = self.config["enable_xcorevsimd"]
        return str2bool(value) if not isinstance(value, (bool, int)) else value

    @property
    def enable_xcorevhwlp(self):
        value = self.config["enable_xcorevhwlp"]
        return str2bool(value) if not isinstance(value, (bool, int)) else value

    def get_project_options(self):
        ret = super().get_project_options()
        # TODO: allow generating etiss ini config instead!
        ret.update(
            {
                "gcc_prefix": self.riscv_gcc_install_dir,
                "gcc_name": self.riscv_gcc_name,
                "llvm_dir": self.llvm_prefix,
                "toolchain": self.toolchain,
                "etiss_script": self.etiss_script,
<<<<<<< HEAD
                "etiss_args": self.etiss_extra_args if self.etiss_extra_args else "",
                "arch": self.arch,
=======
                "etiss_args": self.etiss_extra_args,
                # "arch": self.gcc_arch,
                "arch": self.llvm_arch,
>>>>>>> e2fe5e48
                "abi": self.abi,
                "cpu_arch": self.cpu_arch
            }
        )
        return ret

    @property
    def xlen(self):
        return int(self.config["xlen"])

    @property
    def fpu(self):
        value = self.config["fpu"]
        if value is None or not value:
            value = "none"
        assert value in ["none", "single", "double"]
        return value

    @property
    def extensions(self):
        exts = self.config.get("extensions", []).copy()
        if not isinstance(exts, list):
            exts = exts.split(",")
        required = []
        required.append("zicsr")
        if "g" not in exts:
            # if self.fpu in ["single", "double"]:
            #     required.append("zicsr")
            if self.fpu == "double":
                required.append("d")
                required.append("f")
                required.append("zifencei")
            if self.fpu == "single":
                required.append("f")
        if "xcorev" not in exts:
            if self.enable_xcorevmac:
                required.append("xcvmac")
            if self.enable_xcorevmem:
                required.append("xcvmem")
            if self.enable_xcorevbi:
                required.append("xcvbi")
            if self.enable_xcorevalu:
                required.append("xcvalu")
            if self.enable_xcorevbitmanip:
                required.append("xcvbitmanip")
            if self.enable_xcorevsimd:
                required.append("xcvsimd")
            if self.enable_xcorevhwlp:
                required.append("xcvhwlp")
        for ext in required:
            if ext not in exts:
                exts.append(ext)
        return exts

    @property
    def llvm_arch(self):
        temp = self.config["arch"]  # TODO: allow underscores and versions
        if temp:
            return temp
        else:
            filtered_exts = [ext for ext in self.extensions if ext not in ["zifencei", "zicsr"]]
            exts_str = join_extensions(sort_extensions_canonical(filtered_exts, lower=True))
            return f"rv{self.xlen}{exts_str}"

    @property
    def gcc_arch(self):
        temp = self.config["arch"]  # TODO: allow underscores and versions
        if temp:
            return temp
        else:
            filtered_exts = [ext for ext in self.extensions if "xcv" not in ext]
            exts_str = join_extensions(sort_extensions_canonical(filtered_exts, lower=True))
            return f"rv{self.xlen}{exts_str}"

    @property
    def abi(self):
        temp = self.config["abi"]
        if temp:
            return temp
        else:
            if self.xlen == 32:
                temp = "ilp32"
            elif self.xlen == 64:
                temp = "lp64"
            else:
                raise RuntimeError(f"Invalid xlen: {self.xlen}")
            if "d" in self.extensions or "g" in self.extensions:
                temp += "d"
            elif "f" in self.extensions:
                temp += "f"
            return temp

    @property
    def attr(self):
        attrs = str(self.config["attr"]).split(",")
        if len(attrs) == 1 and len(attrs[0]) == 0:
            attrs = []
        for ext in sort_extensions_canonical(self.extensions, lower=True, unpack=True):
            if ext in ["i", "zicsr", "zifencei"]:
                continue
            attrs.append(f"+{ext}")
        attrs = list(set(attrs))
        return ",".join(attrs)

    @property
<<<<<<< HEAD
=======
    def cpu_arch(self):
        tmp = self.config.get("cpu_arch", None)
        if tmp is None:
            tmp = f"RV{self.xlen}IMACFD"
        return tmp

    @property
>>>>>>> e2fe5e48
    def llvm_prefix(self):
        return Path(self.config["llvm.install_dir"])

    @property
    def toolchain(self):
        value = self.config["toolchain"]
        assert value in ["gcc", "llvm"]
        return value

    def get_backend_config(self, backend, optimized_layouts=False, optimized_schedules=False):
        ret = {}
        if backend in SUPPORTED_TVM_BACKENDS:
            arch_clean = self.llvm_arch.replace("imafd", "g").replace("_", "-")
            ret.update(
                {
                    "target_march": self.llvm_arch,
                    "target_mtriple": self.riscv_gcc_name,
                    "target_mabi": self.abi,
                    "target_mattr": self.attr,
                    "target_mcpu": f"generic-rv{self.xlen}",
                    "target_model": f"etiss-{arch_clean}",
                    "target_num_cores": 1,  # TODO: also add for other microtvm platform targets
                }
            )
            if optimized_schedules:
                ret.update(
                    {
                        "target_device": "riscv_cpu",
                        "target_keys": None,
                    }
                )
        return ret

    def add_backend_config(self, backend, config, optimized_layouts=False, optimized_schedules=False):
        new = filter_none(
            self.get_backend_config(
                backend, optimized_layouts=optimized_layouts, optimized_schedules=optimized_schedules
            )
        )

        # only allow overwriting non-none values
        # to support accepting user-vars
        new = {key: value for key, value in new.items() if config.get(key, None) is None}
        config.update(new)<|MERGE_RESOLUTION|>--- conflicted
+++ resolved
@@ -140,14 +140,11 @@
                 "llvm_dir": self.llvm_prefix,
                 "toolchain": self.toolchain,
                 "etiss_script": self.etiss_script,
-<<<<<<< HEAD
                 "etiss_args": self.etiss_extra_args if self.etiss_extra_args else "",
-                "arch": self.arch,
-=======
-                "etiss_args": self.etiss_extra_args,
+                # TODO: tc handling
+                # "arch": self.arch,
                 # "arch": self.gcc_arch,
                 "arch": self.llvm_arch,
->>>>>>> e2fe5e48
                 "abi": self.abi,
                 "cpu_arch": self.cpu_arch
             }
@@ -253,16 +250,13 @@
         return ",".join(attrs)
 
     @property
-<<<<<<< HEAD
-=======
     def cpu_arch(self):
         tmp = self.config.get("cpu_arch", None)
         if tmp is None:
-            tmp = f"RV{self.xlen}IMACFD"
+            tmp = f"RV{self.xlen}IMACFD"  # TODO: improve
         return tmp
 
     @property
->>>>>>> e2fe5e48
     def llvm_prefix(self):
         return Path(self.config["llvm.install_dir"])
 
