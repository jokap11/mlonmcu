--- conflicted
+++ resolved
@@ -20,11 +20,7 @@
 
 FROM debian:bullseye AS cmake-install
 ARG CMAKE_REPO="https://github.com/Kitware/CMake"
-<<<<<<< HEAD
 ARG CMAKE_VERSION="3.22.2"
-=======
-ARG CMAKE_VERSION="3.20.0"
->>>>>>> c317af11
 ARG CMAKE_TARGET="Linux-x86_64"
 ARG ENABLE_CMAKE
 
@@ -64,17 +60,12 @@
     g++ graphviz doxygen libtinfo-dev zlib1g-dev \
     autoconf automake autotools-dev curl python3 libmpc-dev libmpfr-dev libgmp-dev gawk build-essential \
     bison flex texinfo gperf libtool patchutils bc zlib1g-dev libexpat-dev ca-certificates \
-<<<<<<< HEAD
-    virtualenv git python3-dev python3-pip python3-setuptools libzstd-dev \
+    virtualenv git python3-dev python3-pip python3-setuptools libtinfo5 libzstd-dev \
     gcc libedit-dev libxml2-dev libopenblas-dev liblapack-dev gfortran cmake unzip ninja-build python-is-python3 device-tree-compiler libboost-all-dev \
     flex \
     && apt-get clean \
     && rm -rf /var/cache/apt/archives/ \
     && rm -rf /var/cache/apt/lists
-=======
-    virtualenv git python3-dev python3-pip python3-setuptools libtinfo5 \
-    gcc libedit-dev libxml2-dev libopenblas-dev liblapack-dev gfortran cmake unzip ninja-build python-is-python3 device-tree-compiler libboost-all-dev
->>>>>>> c317af11
 
 CMD /bin/bash
 
